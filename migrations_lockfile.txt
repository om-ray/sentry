Django migrations lock file. This helps us avoid migration conflicts on master.
If you have a conflict in this file, it means that someone has committed a migration
ahead of you.

To resolve this, rebase against latest master and regenerate your migration. This file
will then be regenerated, and you should be able to merge without conflicts.

nodestore: 0002_nodestore_no_dictfield
<<<<<<< HEAD
sentry: 0378_mv_user_avatar
=======
sentry: 0405_rulesnooze_user_null
>>>>>>> 900f4b23
social_auth: 0001_initial<|MERGE_RESOLUTION|>--- conflicted
+++ resolved
@@ -6,9 +6,5 @@
 will then be regenerated, and you should be able to merge without conflicts.
 
 nodestore: 0002_nodestore_no_dictfield
-<<<<<<< HEAD
-sentry: 0378_mv_user_avatar
-=======
 sentry: 0405_rulesnooze_user_null
->>>>>>> 900f4b23
 social_auth: 0001_initial