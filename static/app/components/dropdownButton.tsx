--- conflicted
+++ resolved
@@ -1,7 +1,7 @@
 import {forwardRef} from 'react';
 import styled from '@emotion/styled';
 
-import Button, {ButtonLabel, ButtonProps} from 'sentry/components/button';
+import Button, {ButtonProps} from 'sentry/components/button';
 import {IconChevron} from 'sentry/icons';
 import space from 'sentry/styles/space';
 
@@ -69,23 +69,7 @@
   max-width: 100%;
   z-index: 2;
 
-<<<<<<< HEAD
-  ${p => (p.isOpen || p.disabled) && 'box-shadow: none'};
-
-  &,
-  &:active,
-  &:focus,
-  &:hover {
-    ${p =>
-      p.isOpen &&
-      p.hideBottomBorder &&
-      !p.detached &&
-      `border-bottom-color: transparent;`}
-  }
-=======
   ${p => (p.isOpen || p.disabled) && 'box-shadow: none;'}
-  ${p => p.hasPrefix && `${ButtonLabel} {font-weight: 400;}`}
->>>>>>> da753f30
 `;
 
 const LabelText = styled('span')`
