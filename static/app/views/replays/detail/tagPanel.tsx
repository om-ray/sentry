--- conflicted
+++ resolved
@@ -45,25 +45,7 @@
   width: 100%;
   height: 100%;
   overflow: hidden;
-<<<<<<< HEAD
-`;
-
-const PanelHeader = styled(BasePanelHeader)`
-  background-color: ${p => p.theme.background};
-  border-bottom: none;
-  font-size: ${p => p.theme.fontSizeSmall};
-  color: ${p => p.theme.gray300};
-  text-transform: capitalize;
-  padding: ${space(1.5)} ${space(2)} ${space(0.5)};
-`;
-
-const PanelBody = styled(BasePanelBody)`
-  padding: ${space(1.5)};
-  overflow-y: auto;
-  max-height: calc(100% - ${TAB_HEADER_HEIGHT}px);
-=======
   margin-bottom: 0;
->>>>>>> b3a58cf9
 `;
 
 export default TagPanel;