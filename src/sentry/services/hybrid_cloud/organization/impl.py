--- conflicted
+++ resolved
@@ -291,13 +291,8 @@
         model.save()
 
     @classmethod
-<<<<<<< HEAD
-    def _serialize_invite(cls, om: OrganizationMember) -> ApiOrganizationInvite:
-        return ApiOrganizationInvite(id=om.id, token=om.token, email=om.email)
-=======
     def _serialize_invite(cls, om: OrganizationMember) -> RpcOrganizationInvite:
-        return RpcOrganizationInvite(om.id, om.token, om.email)
->>>>>>> b361b24a
+        return RpcOrganizationInvite(id=om.id, token=om.token, email=om.email)
 
     def get_all_org_roles(
         self,
