from __future__ import annotations

import abc
import base64
import contextlib
from dataclasses import dataclass, field
from enum import IntEnum
from typing import Any, Dict, Generator, List, Mapping, Optional, Tuple, Type

from django.contrib.auth.models import AnonymousUser
from pydantic.fields import Field
from rest_framework.authentication import BaseAuthentication
from rest_framework.request import Request

from sentry.api.authentication import ApiKeyAuthentication, TokenAuthentication
from sentry.relay.utils import get_header_relay_id, get_header_relay_signature
from sentry.services.hybrid_cloud import (
    InterfaceWithLifecycle,
    RpcModel,
    silo_mode_delegation,
    stubbed,
)
from sentry.services.hybrid_cloud.organization import RpcOrganization, RpcOrganizationMember
from sentry.services.hybrid_cloud.user import RpcUser
from sentry.silo import SiloMode
from sentry.utils.linksign import find_signature


class RpcAuthenticatorType(IntEnum):
    API_KEY_AUTHENTICATION = 0
    TOKEN_AUTHENTICATION = 1
    SESSION_AUTHENTICATION = 2

    @classmethod
    def from_authenticator(self, auth: Type[BaseAuthentication]) -> RpcAuthenticatorType | None:
        if auth == ApiKeyAuthentication:
            return RpcAuthenticatorType.API_KEY_AUTHENTICATION
        if auth == TokenAuthentication:
            return RpcAuthenticatorType.TOKEN_AUTHENTICATION
        return None

    def as_authenticator(self) -> BaseAuthentication:
        if self == self.API_KEY_AUTHENTICATION:
            return ApiKeyAuthentication()
        if self == self.TOKEN_AUTHENTICATION:
            return TokenAuthentication()
        else:
            raise ValueError(f"{self!r} has not authenticator associated with it.")


def authentication_request_from(request: Request) -> AuthenticationRequest:
    return AuthenticationRequest(
        sentry_relay_id=get_header_relay_id(request),
        sentry_relay_signature=get_header_relay_signature(request),
        backend=request.session.get("_auth_user_backend", None),
        user_id=request.session.get("_auth_user_id", None),
        user_hash=request.session.get("_auth_user_hash", None),
        nonce=request.session.get("_nonce", None),
        remote_addr=request.META["REMOTE_ADDR"],
        signature=find_signature(request),
        absolute_url=request.build_absolute_uri(),
        absolute_url_root=request.build_absolute_uri("/"),
        path=request.path,
        authorization_b64=_normalize_to_b64(request.META.get("HTTP_AUTHORIZATION")),
    )


def _normalize_to_b64(input: str | bytes | None) -> str | None:
    if input is None:
        return None
    if isinstance(input, str):
        input = input.encode("utf8")
    return base64.b64encode(input).decode("utf8")


class RpcAuthentication(BaseAuthentication):  # type: ignore
    types: List[RpcAuthenticatorType]

    def __init__(self, types: List[RpcAuthenticatorType]):
        self.types = types

    def authenticate(self, request: Request) -> Tuple[Any, Any] | None:
        response = auth_service.authenticate_with(
            request=authentication_request_from(request), authenticator_types=self.types
        )

        if response.user is not None:
            return response.user, response.auth

        return None


class AuthService(InterfaceWithLifecycle):
    @abc.abstractmethod
    def authenticate(self, *, request: AuthenticationRequest) -> MiddlewareAuthenticationResponse:
        pass

    @abc.abstractmethod
    def authenticate_with(
        self, *, request: AuthenticationRequest, authenticator_types: List[RpcAuthenticatorType]
    ) -> AuthenticationContext:
        pass

    @abc.abstractmethod
    def get_org_auth_config(
        self, *, organization_ids: List[int]
    ) -> List[RpcOrganizationAuthConfig]:
        pass

    @abc.abstractmethod
    def get_user_auth_state(
        self,
        *,
        user_id: int,
        is_superuser: bool,
        organization_id: int | None,
        org_member: RpcOrganizationMember | OrganizationMember | None,
    ) -> RpcAuthState:
        pass

    # TODO: Denormalize this scim enabled flag onto organizations?
    # This is potentially a large list
    @abc.abstractmethod
    def get_org_ids_with_scim(
        self,
    ) -> List[int]:
        """
        This method returns a list of org ids that have scim enabled
        :return:
        """
        pass

    @abc.abstractmethod
    def get_auth_providers(self, organization_id: int) -> List[RpcAuthProvider]:
        """
        This method returns a list of auth providers for an org
        :return:
        """
        pass

    @abc.abstractmethod
    def handle_new_membership(
        self,
        request: Request,
        organization: RpcOrganization,
        auth_identity: RpcAuthIdentity,
        auth_provider: RpcAuthProvider,
    ) -> Tuple[RpcUser, RpcOrganizationMember]:
        pass

    @abc.abstractmethod
    def token_has_org_access(self, *, token: AuthenticatedToken, organization_id: int) -> bool:
        pass


def impl_with_db() -> AuthService:
    from sentry.services.hybrid_cloud.auth.impl import DatabaseBackedAuthService

    return DatabaseBackedAuthService()


class RpcMemberSsoState(RpcModel):
    is_required: bool = False
    is_valid: bool = False


<<<<<<< HEAD
ApiMemberSsoState = RpcMemberSsoState


class RpcAuthState(RpcModel):
    sso_state: RpcMemberSsoState
    permissions: List[str]


ApiAuthState = RpcAuthState


=======
@dataclass(eq=True)
class RpcMemberSsoState:
    is_required: bool = False
    is_valid: bool = False


>>>>>>> 675dfa53
@dataclass
class AuthenticationRequest:
    # HTTP_X_SENTRY_RELAY_ID
    sentry_relay_id: str | None = None
    # HTTP_X_SENTRY_RELAY_SIGNATURE
    sentry_relay_signature: str | None = None
    backend: str | None = None
    user_id: str | None = None
    user_hash: str | None = None
    nonce: str | None = None
    remote_addr: str | None = None
    signature: str | None = None
    absolute_url: str = ""
    absolute_url_root: str = ""
    path: str = ""
    authorization_b64: str | None = None


@dataclass(eq=True)
class AuthenticatedToken:
    entity_id: int | None = None
    kind: str = "system"
    user_id: int | None = None  # only relevant for ApiToken
    organization_id: int | None = None
    allowed_origins: List[str] = field(default_factory=list)
    audit_log_data: Dict[str, Any] = field(default_factory=dict)
    scopes: List[str] = field(default_factory=list)

    @classmethod
    def from_token(cls, token: Any) -> AuthenticatedToken | None:
        if token is None:
            return None

        if isinstance(token, AuthenticatedToken):
            return token

        for kind, kind_cls in cls.get_kinds().items():
            if isinstance(token, kind_cls):
                break
        else:
            raise KeyError(f"Token {token} is a not a registered AuthenticatedToken type!")

        return cls(
            entity_id=getattr(token, "id", None),
            kind=kind,
            user_id=getattr(token, "user_id", None),
            organization_id=getattr(token, "organization_id", None),
            allowed_origins=token.get_allowed_origins(),
            audit_log_data=token.get_audit_log_data(),
            scopes=token.get_scopes(),
        )

    @classmethod
    def get_kinds(cls) -> Mapping[str, Type[Any]]:
        return getattr(cls, "_kinds", {})

    @classmethod
    def register_kind(cls, kind_name: str, t: Type[Any]) -> None:
        kind_map = getattr(cls, "_kinds", {})
        if kind_name in kind_map:
            raise ValueError(f"Conflict detected, kind {kind_name} registered twice!")
        kind_map[kind_name] = t
        setattr(cls, "_kinds", kind_map)

    def get_audit_log_data(self) -> Mapping[str, Any]:
        return self.audit_log_data

    def get_allowed_origins(self) -> List[str]:
        return self.allowed_origins

    def get_scopes(self) -> list[str]:
        return self.scopes

    def has_scope(self, scope: str) -> bool:
        if self.kind == "system":
            return True
        return scope in self.get_scopes()


@dataclass
class AuthenticationContext:
    """
    The default of all values should be a valid, non authenticated context.
    """

    auth: AuthenticatedToken | None = None
    user: RpcUser | None = None

    def _get_user(self) -> RpcUser | AnonymousUser:
        """
        Helper function to avoid importing AnonymousUser when `applied_to_request` is run on startup
        """
        from django.contrib.auth.models import AnonymousUser

        return self.user or AnonymousUser()

    @contextlib.contextmanager
    def applied_to_request(self, request: Any = None) -> Generator[None, None, None]:
        """
        Some code still reaches for the global 'env' object when determining user or auth behaviors.  This bleeds the
        current request context into that code, but makes it difficult to carry RPC authentication context in an
        isolated, controlled way.  This method allows for a context handling an RPC or inter silo behavior to assume
        the correct user and auth context provided explicitly in a context.
        """
        from sentry.app import env

        if request is None:
            request = env.request

        if request is None:
            # Contexts that lack a request
            # Note -- if a request is setup in the env after this context manager, you run the risk of bugs.
            yield
            return

        has_user = hasattr(request, "user")
        has_auth = hasattr(request, "auth")

        old_user = getattr(request, "user", None)
        old_auth = getattr(request, "auth", None)
        request.user = self._get_user()
        request.auth = self.auth

        try:
            yield
        finally:
            if has_user:
                request.user = old_user
            else:
                delattr(request, "user")

            if has_auth:
                request.auth = old_auth
            else:
                delattr(request, "auth")


@dataclass
class MiddlewareAuthenticationResponse(AuthenticationContext):
    expired: bool = False
    user_from_signed_request: bool = False


class RpcAuthProviderFlags(RpcModel):
    allow_unlinked: bool = False
    scim_enabled: bool = False


<<<<<<< HEAD
RpcAuthProviderFlags


class RpcAuthProvider(RpcModel):
=======
@dataclass(eq=True, frozen=True)
class RpcAuthProvider:
>>>>>>> 675dfa53
    id: int = -1
    organization_id: int = -1
    provider: str = ""
    flags: RpcAuthProviderFlags = Field(default_factory=lambda: RpcAuthProviderFlags())


<<<<<<< HEAD
ApiAuthProvider = RpcAuthProvider


class RpcAuthIdentity(RpcModel):
=======
@dataclass
class RpcAuthIdentity:
>>>>>>> 675dfa53
    id: int = -1
    user_id: int = -1
    provider_id: int = -1
    ident: str = ""


<<<<<<< HEAD
ApiAuthIdentity = RpcAuthIdentity


class RpcOrganizationAuthConfig(RpcModel):
=======
@dataclass(eq=True)
class RpcOrganizationAuthConfig:
>>>>>>> 675dfa53
    organization_id: int = -1
    auth_provider: Optional[RpcAuthProvider] = None
    has_api_key: bool = False


auth_service: AuthService = silo_mode_delegation(
    {
        SiloMode.MONOLITH: impl_with_db,
        SiloMode.CONTROL: impl_with_db,  # This eventually must become a DatabaseBackedAuthService, but use the new org member mapping table
        SiloMode.REGION: stubbed(
            impl_with_db, SiloMode.CONTROL
        ),  # this must eventually be purely RPC
    }
)

from sentry.models import OrganizationMember<|MERGE_RESOLUTION|>--- conflicted
+++ resolved
@@ -159,31 +159,16 @@
     return DatabaseBackedAuthService()
 
 
+class RpcAuthState(RpcModel):
+    sso_state: RpcMemberSsoState
+    permissions: List[str]
+
+
 class RpcMemberSsoState(RpcModel):
     is_required: bool = False
     is_valid: bool = False
 
 
-<<<<<<< HEAD
-ApiMemberSsoState = RpcMemberSsoState
-
-
-class RpcAuthState(RpcModel):
-    sso_state: RpcMemberSsoState
-    permissions: List[str]
-
-
-ApiAuthState = RpcAuthState
-
-
-=======
-@dataclass(eq=True)
-class RpcMemberSsoState:
-    is_required: bool = False
-    is_valid: bool = False
-
-
->>>>>>> 675dfa53
 @dataclass
 class AuthenticationRequest:
     # HTTP_X_SENTRY_RELAY_ID
@@ -332,45 +317,21 @@
     scim_enabled: bool = False
 
 
-<<<<<<< HEAD
-RpcAuthProviderFlags
-
-
 class RpcAuthProvider(RpcModel):
-=======
-@dataclass(eq=True, frozen=True)
-class RpcAuthProvider:
->>>>>>> 675dfa53
     id: int = -1
     organization_id: int = -1
     provider: str = ""
     flags: RpcAuthProviderFlags = Field(default_factory=lambda: RpcAuthProviderFlags())
 
 
-<<<<<<< HEAD
-ApiAuthProvider = RpcAuthProvider
-
-
 class RpcAuthIdentity(RpcModel):
-=======
-@dataclass
-class RpcAuthIdentity:
->>>>>>> 675dfa53
     id: int = -1
     user_id: int = -1
     provider_id: int = -1
     ident: str = ""
 
 
-<<<<<<< HEAD
-ApiAuthIdentity = RpcAuthIdentity
-
-
 class RpcOrganizationAuthConfig(RpcModel):
-=======
-@dataclass(eq=True)
-class RpcOrganizationAuthConfig:
->>>>>>> 675dfa53
     organization_id: int = -1
     auth_provider: Optional[RpcAuthProvider] = None
     has_api_key: bool = False
