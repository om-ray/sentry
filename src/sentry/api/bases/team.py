from __future__ import absolute_import

from sentry.auth import access
from sentry.api.base import Endpoint
from sentry.api.exceptions import ResourceDoesNotExist
from sentry.api.permissions import ScopedPermission
from sentry.models import Team, TeamStatus
from sentry.models.apikey import SYSTEM_KEY


class TeamPermission(ScopedPermission):
    scope_map = {
        'GET': ['team:read', 'team:write', 'team:delete'],
        'POST': ['team:write', 'team:delete'],
        'PUT': ['team:write', 'team:delete'],
        'DELETE': ['team:delete'],
    }

    def has_object_permission(self, request, view, team):
        if request.auth:
<<<<<<< HEAD
            if self.is_project_key(request):
                return False
            if request.auth is SYSTEM_KEY:
                return True
=======
>>>>>>> 54d63448
            return request.auth.organization_id == team.organization_id

        request.access = access.from_request(request, team.organization)

        allowed_scopes = set(self.scope_map.get(request.method, []))
        return any(request.access.has_team_scope(team, s) for s in allowed_scopes)


class TeamEndpoint(Endpoint):
    permission_classes = (TeamPermission,)

    def convert_args(self, request, organization_slug, team_slug, *args, **kwargs):
        try:
            team = Team.objects.get(
                organization__slug=organization_slug,
                slug=team_slug,
            )
        except Team.DoesNotExist:
            raise ResourceDoesNotExist

        if team.status != TeamStatus.VISIBLE:
            raise ResourceDoesNotExist

        self.check_object_permissions(request, team)

        kwargs['team'] = team
        return (args, kwargs)<|MERGE_RESOLUTION|>--- conflicted
+++ resolved
@@ -18,13 +18,8 @@
 
     def has_object_permission(self, request, view, team):
         if request.auth:
-<<<<<<< HEAD
-            if self.is_project_key(request):
-                return False
             if request.auth is SYSTEM_KEY:
                 return True
-=======
->>>>>>> 54d63448
             return request.auth.organization_id == team.organization_id
 
         request.access = access.from_request(request, team.organization)
