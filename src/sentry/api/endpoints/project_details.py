import logging
import math
import time
from datetime import timedelta
from itertools import chain
from uuid import uuid4

from django.db import IntegrityError, transaction
from django.utils import timezone
from rest_framework import serializers, status
from rest_framework.response import Response
from sentry_relay.processing import validate_sampling_condition, validate_sampling_configuration

from sentry import features
from sentry.api.bases.project import ProjectEndpoint, ProjectPermission
from sentry.api.decorators import sudo_required
from sentry.api.fields.empty_integer import EmptyIntegerField
from sentry.api.serializers import serialize
from sentry.api.serializers.models.project import DetailedProjectSerializer
from sentry.api.serializers.rest_framework.list import EmptyListField, ListField
from sentry.api.serializers.rest_framework.origin import OriginField
from sentry.constants import RESERVED_PROJECT_SLUGS
from sentry.datascrubbing import validate_pii_config_update
from sentry.grouping.enhancer import Enhancements, InvalidEnhancerConfig
from sentry.grouping.fingerprinting import FingerprintingRules, InvalidFingerprintingConfig
from sentry.ingest.inbound_filters import FilterTypes
from sentry.lang.native.symbolicator import (
    InvalidSourcesError,
    parse_backfill_sources,
    parse_sources,
)
from sentry.lang.native.utils import convert_crashreport_count
from sentry.models import (
    AuditLogEntryEvent,
    Group,
    GroupStatus,
    NotificationSetting,
    Project,
    ProjectBookmark,
    ProjectRedirect,
    ProjectStatus,
    ProjectTeam,
)
from sentry.notifications.types import NotificationSettingTypes
from sentry.notifications.utils.legacy_mappings import get_option_value_from_boolean
from sentry.tasks.deletion import delete_project
from sentry.types.integrations import ExternalProviders
from sentry.utils import json
from sentry.utils.compat import filter

delete_logger = logging.getLogger("sentry.deletions.api")


def clean_newline_inputs(value, case_insensitive=True):
    result = []
    for v in value.split("\n"):
        if case_insensitive:
            v = v.lower()
        v = v.strip()
        if v:
            result.append(v)
    return result


class DynamicSamplingConditionSerializer(serializers.Serializer):
    def to_representation(self, instance):
        return instance

    def to_internal_value(self, data):
        return data

    def validate(self, data):
        if data is None:
            raise serializers.ValidationError("Invalid sampling rule condition")

        try:
            condition_string = json.dumps(data)
            validate_sampling_condition(condition_string)

        except ValueError as err:
            reason = err.args[0] if len(err.args) > 0 else "invalid condition"
            raise serializers.ValidationError(reason)

        return data


class DynamicSamplingRuleSerializer(serializers.Serializer):
    sampleRate = serializers.FloatField(min_value=0, max_value=1, required=True)
    type = serializers.ChoiceField(
        choices=(("trace", "trace"), ("transaction", "transaction"), ("error", "error")),
        required=True,
    )
    condition = DynamicSamplingConditionSerializer()
    id = serializers.IntegerField(min_value=0, required=False)


class DynamicSamplingSerializer(serializers.Serializer):
    rules = serializers.ListSerializer(child=DynamicSamplingRuleSerializer())
    next_id = serializers.IntegerField(min_value=0, required=False)

    def validate(self, data):
        """
        Additional validation using sentry-relay to make sure that
        the config is kept in sync with Relay
        :param data: the input data
        :return: the validated data or raise in case of error
        """
        try:
            config_str = json.dumps(data)
            validate_sampling_configuration(config_str)
        except ValueError as err:
            reason = err.args[0] if len(err.args) > 0 else "invalid configuration"
            raise serializers.ValidationError(reason)

        return data


class ProjectMemberSerializer(serializers.Serializer):
    isBookmarked = serializers.BooleanField()
    isSubscribed = serializers.BooleanField()


class ProjectAdminSerializer(ProjectMemberSerializer):
    name = serializers.CharField(max_length=200)
    slug = serializers.RegexField(r"^[a-z0-9_\-]+$", max_length=50)
    team = serializers.RegexField(r"^[a-z0-9_\-]+$", max_length=50)
    digestsMinDelay = serializers.IntegerField(min_value=60, max_value=3600)
    digestsMaxDelay = serializers.IntegerField(min_value=60, max_value=3600)
    subjectPrefix = serializers.CharField(max_length=200, allow_blank=True)
    subjectTemplate = serializers.CharField(max_length=200)
    securityToken = serializers.RegexField(
        r"^[-a-zA-Z0-9+/=\s]+$", max_length=255, allow_blank=True
    )
    securityTokenHeader = serializers.RegexField(
        r"^[a-zA-Z0-9_\-]+$", max_length=20, allow_blank=True
    )
    verifySSL = serializers.BooleanField(required=False)

    defaultEnvironment = serializers.CharField(required=False, allow_null=True, allow_blank=True)
    dataScrubber = serializers.BooleanField(required=False)
    dataScrubberDefaults = serializers.BooleanField(required=False)
    sensitiveFields = ListField(child=serializers.CharField(), required=False)
    safeFields = ListField(child=serializers.CharField(), required=False)
    storeCrashReports = serializers.IntegerField(
        min_value=-1, max_value=20, required=False, allow_null=True
    )
    relayPiiConfig = serializers.CharField(required=False, allow_blank=True, allow_null=True)
    builtinSymbolSources = ListField(child=serializers.CharField(), required=False)
    symbolSources = serializers.CharField(required=False, allow_blank=True, allow_null=True)
    scrubIPAddresses = serializers.BooleanField(required=False)
    groupingConfig = serializers.CharField(required=False, allow_blank=True, allow_null=True)
    groupingEnhancements = serializers.CharField(required=False, allow_blank=True, allow_null=True)
    fingerprintingRules = serializers.CharField(required=False, allow_blank=True, allow_null=True)
    secondaryGroupingConfig = serializers.CharField(
        required=False, allow_blank=True, allow_null=True
    )
    secondaryGroupingExpiry = serializers.IntegerField(min_value=1, required=False, allow_null=True)
    scrapeJavaScript = serializers.BooleanField(required=False)
    allowedDomains = EmptyListField(child=OriginField(allow_blank=True), required=False)
    resolveAge = EmptyIntegerField(required=False, allow_null=True)
    platform = serializers.CharField(required=False, allow_null=True, allow_blank=True)
    copy_from_project = serializers.IntegerField(required=False)
    dynamicSampling = DynamicSamplingSerializer(required=False)

    def validate(self, data):
        max_delay = (
            data["digestsMaxDelay"]
            if "digestsMaxDelay" in data
            else self.context["project"].get_option("digests:mail:maximum_delay")
        )
        min_delay = (
            data["digestsMinDelay"]
            if "digestsMinDelay" in data
            else self.context["project"].get_option("digests:mail:minimum_delay")
        )

        if min_delay is not None and max_delay and max_delay is not None and min_delay > max_delay:
            raise serializers.ValidationError(
                {"digestsMinDelay": "The minimum delay on digests must be lower than the maximum."}
            )

        return data

    def validate_allowedDomains(self, value):
        value = filter(bool, value)
        if len(value) == 0:
            raise serializers.ValidationError(
                "Empty value will block all requests, use * to accept from all domains"
            )
        return value

    def validate_slug(self, slug):
        if slug in RESERVED_PROJECT_SLUGS:
            raise serializers.ValidationError(f'The slug "{slug}" is reserved and not allowed.')
        project = self.context["project"]
        other = (
            Project.objects.filter(slug=slug, organization=project.organization)
            .exclude(id=project.id)
            .first()
        )
        if other is not None:
            raise serializers.ValidationError(
                "Another project (%s) is already using that slug" % other.name
            )
        return slug

    def validate_relayPiiConfig(self, value):
        organization = self.context["project"].organization
        return validate_pii_config_update(organization, value)

    def validate_builtinSymbolSources(self, value):
        if not value:
            return value

        from sentry import features

        organization = self.context["project"].organization
        request = self.context["request"]
        has_sources = features.has("organizations:symbol-sources", organization, actor=request.user)

        if not has_sources:
            raise serializers.ValidationError("Organization is not allowed to set symbol sources")

        return value

    def validate_symbolSources(self, sources_json):
        if not sources_json:
            return sources_json

        from sentry import features

        organization = self.context["project"].organization
        request = self.context["request"]
        has_sources = features.has(
            "organizations:custom-symbol-sources", organization, actor=request.user
        )

        if not has_sources:
            raise serializers.ValidationError(
                "Organization is not allowed to set custom symbol sources"
            )

        try:
<<<<<<< HEAD
            sources = parse_sources(sources_json.strip(), filter_appconnect=False)
        except InvalidSourcesError as e:
            raise serializers.ValidationError(str(e))

        # We should really only grab and parse if there are sources whose secrets are set to
        # {"_hidden-secret":true}, but checking for that would be very ugly right now
        orig_sources = parse_sources(
            self.context["project"].get_option("sentry:symbol_sources", filter_appconnect=False)
        )
        for source in sources:
            for secret in [
                "appconnectPrivateKey",
                "itunesPassword",
                "password",
                "secret_key",
                "private_key",
            ]:
                if secret in source and secret == {"_hidden-secret": True}:
                    orig_source = next(
                        filter(orig for orig in orig_sources if orig["id"] == source["id"]), None
                    )
                    # Should just omit the source entirely if it's referencing a previously stored
                    # secret that we can't find
                    source[secret] = orig_source[secret] if secret in orig_source else ""

=======
            # We should really only grab and parse if there are sources in sources_json whose
            # secrets are set to {"hidden-secret":true}
            orig_sources = parse_sources(
                self.context["project"].get_option("sentry:symbol_sources")
            )
            sources = parse_backfill_sources(sources_json.strip(), orig_sources)
        except InvalidSourcesError as e:
            raise serializers.ValidationError(str(e))

>>>>>>> 0750603a
        sources_json = json.dumps(sources) if sources else ""

        has_multiple_appconnect = features.has(
            "organizations:app-store-connect-multiple", organization, actor=request.user
        )
        appconnect_sources = [s for s in sources if s.get("type") == "appStoreConnect"]
        if not has_multiple_appconnect and len(appconnect_sources) > 1:
            raise serializers.ValidationError(
                "Only one Apple App Store Connect application is allowed in this project"
            )

        return sources_json

    def validate_groupingEnhancements(self, value):
        if not value:
            return value

        try:
            Enhancements.from_config_string(value)
        except InvalidEnhancerConfig as e:
            raise serializers.ValidationError(str(e))

        return value

    def validate_secondaryGroupingExpiry(self, value):
        if not isinstance(value, (int, float)) or math.isnan(value):
            raise serializers.ValidationError(
                f"Grouping expiry must be a numerical value, a UNIX timestamp with second resolution, found {type(value)}"
            )
        now = time.time()
        if value < now:
            raise serializers.ValidationError(
                "Grouping expiry must be sometime within the next 90 days and not in the past. Perhaps you specified the timestamp not in seconds?"
            )

        max_expiry_date = now + (91 * 24 * 3600)
        if value > max_expiry_date:
            value = max_expiry_date

        return value

    def validate_fingerprintingRules(self, value):
        if not value:
            return value

        try:
            FingerprintingRules.from_config_string(value)
        except InvalidFingerprintingConfig as e:
            raise serializers.ValidationError(str(e))

        return value

    def validate_copy_from_project(self, other_project_id):
        try:
            other_project = Project.objects.filter(
                id=other_project_id, organization_id=self.context["project"].organization_id
            ).prefetch_related("teams")[0]
        except IndexError:
            raise serializers.ValidationError("Project to copy settings from not found.")

        request = self.context["request"]
        if not request.access.has_project_access(other_project):
            raise serializers.ValidationError(
                "Project settings cannot be copied from a project you do not have access to."
            )

        for project_team in other_project.projectteam_set.all():
            if not request.access.has_team_scope(project_team.team, "team:write"):
                raise serializers.ValidationError(
                    "Project settings cannot be copied from a project with a team you do not have write access to."
                )

        return other_project_id

    def validate_platform(self, value):
        if Project.is_valid_platform(value):
            return value
        raise serializers.ValidationError("Invalid platform")


class RelaxedProjectPermission(ProjectPermission):
    scope_map = {
        "GET": ["project:read", "project:write", "project:admin"],
        "POST": ["project:write", "project:admin"],
        # PUT checks for permissions based on fields
        "PUT": ["project:read", "project:write", "project:admin"],
        "DELETE": ["project:admin"],
    }


class ProjectDetailsEndpoint(ProjectEndpoint):
    permission_classes = [RelaxedProjectPermission]

    def _get_unresolved_count(self, project):
        queryset = Group.objects.filter(status=GroupStatus.UNRESOLVED, project=project)

        resolve_age = project.get_option("sentry:resolve_age", None)
        if resolve_age:
            queryset = queryset.filter(
                last_seen__gte=timezone.now() - timedelta(hours=int(resolve_age))
            )

        return queryset.count()

    def get(self, request, project):
        """
        Retrieve a Project
        ``````````````````

        Return details on an individual project.

        :pparam string organization_slug: the slug of the organization the
                                          project belongs to.
        :pparam string project_slug: the slug of the project to retrieve.
        :auth: required
        """
        data = serialize(project, request.user, DetailedProjectSerializer())

        include = set(filter(bool, request.GET.get("include", "").split(",")))
        if "stats" in include:
            data["stats"] = {"unresolved": self._get_unresolved_count(project)}

        return Response(data)

    def put(self, request, project):
        """
        Update a Project
        ````````````````

        Update various attributes and configurable settings for the given
        project.  Only supplied values are updated.

        :pparam string organization_slug: the slug of the organization the
                                          project belongs to.
        :pparam string project_slug: the slug of the project to update.
        :param string name: the new name for the project.
        :param string slug: the new slug for the project.
        :param string team: the slug of new team for the project. Note, will be deprecated
                            soon when multiple teams can have access to a project.
        :param string platform: the new platform for the project.
        :param boolean isBookmarked: in case this API call is invoked with a
                                     user context this allows changing of
                                     the bookmark flag.
        :param int digestsMinDelay:
        :param int digestsMaxDelay:
        :auth: required
        """
        has_project_write = (request.auth and request.auth.has_scope("project:write")) or (
            request.access and request.access.has_scope("project:write")
        )

        changed_proj_settings = {}

        if has_project_write:
            serializer_cls = ProjectAdminSerializer
        else:
            serializer_cls = ProjectMemberSerializer

        serializer = serializer_cls(
            data=request.data, partial=True, context={"project": project, "request": request}
        )
        if not serializer.is_valid():
            return Response(serializer.errors, status=400)

        result = serializer.validated_data

        allow_dynamic_sampling = features.has(
            "organizations:filters-and-sampling", project.organization, actor=request.user
        )

        if not allow_dynamic_sampling and result.get("dynamicSampling"):
            # trying to set dynamic sampling with feature disabled
            return Response(
                {"detail": ["You do not have permission to set dynamic sampling."]},
                status=403,
            )

        if not has_project_write:
            # options isn't part of the serializer, but should not be editable by members
            for key in chain(ProjectAdminSerializer().fields.keys(), ["options"]):
                if request.data.get(key) and not result.get(key):
                    return Response(
                        {"detail": ["You do not have permission to perform this action."]},
                        status=403,
                    )

        changed = False

        old_slug = None
        if result.get("slug"):
            old_slug = project.slug
            project.slug = result["slug"]
            changed = True
            changed_proj_settings["new_slug"] = project.slug
            changed_proj_settings["old_slug"] = old_slug

        if result.get("name"):
            project.name = result["name"]
            changed = True
            changed_proj_settings["new_project"] = project.name

        old_team_id = None
        new_team = None
        if result.get("team"):
            return Response(
                {"detail": ["Editing a team via this endpoint has been deprecated."]}, status=400
            )

        if result.get("platform"):
            project.platform = result["platform"]
            changed = True

        if changed:
            project.save()
            if old_team_id is not None:
                ProjectTeam.objects.filter(project=project, team_id=old_team_id).update(
                    team=new_team
                )

            if old_slug:
                ProjectRedirect.record(project, old_slug)

        if result.get("isBookmarked"):
            try:
                with transaction.atomic():
                    ProjectBookmark.objects.create(project_id=project.id, user=request.user)
            except IntegrityError:
                pass
        elif result.get("isBookmarked") is False:
            ProjectBookmark.objects.filter(project_id=project.id, user=request.user).delete()

        if result.get("digestsMinDelay"):
            project.update_option("digests:mail:minimum_delay", result["digestsMinDelay"])
        if result.get("digestsMaxDelay"):
            project.update_option("digests:mail:maximum_delay", result["digestsMaxDelay"])
        if result.get("subjectPrefix") is not None:
            if project.update_option("mail:subject_prefix", result["subjectPrefix"]):
                changed_proj_settings["mail:subject_prefix"] = result["subjectPrefix"]
        if result.get("subjectTemplate"):
            project.update_option("mail:subject_template", result["subjectTemplate"])
        if result.get("scrubIPAddresses") is not None:
            if project.update_option("sentry:scrub_ip_address", result["scrubIPAddresses"]):
                changed_proj_settings["sentry:scrub_ip_address"] = result["scrubIPAddresses"]
        if result.get("groupingConfig") is not None:
            if project.update_option("sentry:grouping_config", result["groupingConfig"]):
                changed_proj_settings["sentry:grouping_config"] = result["groupingConfig"]
        if result.get("groupingEnhancements") is not None:
            if project.update_option(
                "sentry:grouping_enhancements", result["groupingEnhancements"]
            ):
                changed_proj_settings["sentry:grouping_enhancements"] = result[
                    "groupingEnhancements"
                ]
        if result.get("fingerprintingRules") is not None:
            if project.update_option("sentry:fingerprinting_rules", result["fingerprintingRules"]):
                changed_proj_settings["sentry:fingerprinting_rules"] = result["fingerprintingRules"]
        if result.get("secondaryGroupingConfig") is not None:
            if project.update_option(
                "sentry:secondary_grouping_config", result["secondaryGroupingConfig"]
            ):
                changed_proj_settings["sentry:secondary_grouping_config"] = result[
                    "secondaryGroupingConfig"
                ]

        if result.get("secondaryGroupingExpiry") is not None:
            if project.update_option(
                "sentry:secondary_grouping_expiry", result["secondaryGroupingExpiry"]
            ):
                changed_proj_settings["sentry:secondary_grouping_expiry"] = result[
                    "secondaryGroupingExpiry"
                ]
        if result.get("securityToken") is not None:
            if project.update_option("sentry:token", result["securityToken"]):
                changed_proj_settings["sentry:token"] = result["securityToken"]
        if result.get("securityTokenHeader") is not None:
            if project.update_option("sentry:token_header", result["securityTokenHeader"]):
                changed_proj_settings["sentry:token_header"] = result["securityTokenHeader"]
        if result.get("verifySSL") is not None:
            if project.update_option("sentry:verify_ssl", result["verifySSL"]):
                changed_proj_settings["sentry:verify_ssl"] = result["verifySSL"]
        if result.get("dataScrubber") is not None:
            if project.update_option("sentry:scrub_data", result["dataScrubber"]):
                changed_proj_settings["sentry:scrub_data"] = result["dataScrubber"]
        if result.get("dataScrubberDefaults") is not None:
            if project.update_option("sentry:scrub_defaults", result["dataScrubberDefaults"]):
                changed_proj_settings["sentry:scrub_defaults"] = result["dataScrubberDefaults"]
        if result.get("sensitiveFields") is not None:
            if project.update_option("sentry:sensitive_fields", result["sensitiveFields"]):
                changed_proj_settings["sentry:sensitive_fields"] = result["sensitiveFields"]
        if result.get("safeFields") is not None:
            if project.update_option("sentry:safe_fields", result["safeFields"]):
                changed_proj_settings["sentry:safe_fields"] = result["safeFields"]
        if "storeCrashReports" in result is not None:
            if project.get_option("sentry:store_crash_reports") != result["storeCrashReports"]:
                changed_proj_settings["sentry:store_crash_reports"] = result["storeCrashReports"]
                if result["storeCrashReports"] is None:
                    project.delete_option("sentry:store_crash_reports")
                else:
                    project.update_option("sentry:store_crash_reports", result["storeCrashReports"])
        if result.get("relayPiiConfig") is not None:
            if project.update_option("sentry:relay_pii_config", result["relayPiiConfig"]):
                changed_proj_settings["sentry:relay_pii_config"] = (
                    result["relayPiiConfig"].strip() or None
                )
        if result.get("builtinSymbolSources") is not None:
            if project.update_option(
                "sentry:builtin_symbol_sources", result["builtinSymbolSources"]
            ):
                changed_proj_settings["sentry:builtin_symbol_sources"] = result[
                    "builtinSymbolSources"
                ]
        if result.get("symbolSources") is not None:
            if project.update_option("sentry:symbol_sources", result["symbolSources"]):
                changed_proj_settings["sentry:symbol_sources"] = result["symbolSources"] or None
        if "defaultEnvironment" in result:
            if result["defaultEnvironment"] is None:
                project.delete_option("sentry:default_environment")
            else:
                project.update_option("sentry:default_environment", result["defaultEnvironment"])
        # resolveAge can be None
        if "resolveAge" in result:
            if project.update_option(
                "sentry:resolve_age",
                0 if result.get("resolveAge") is None else int(result["resolveAge"]),
            ):
                changed_proj_settings["sentry:resolve_age"] = result["resolveAge"]
        if result.get("scrapeJavaScript") is not None:
            if project.update_option("sentry:scrape_javascript", result["scrapeJavaScript"]):
                changed_proj_settings["sentry:scrape_javascript"] = result["scrapeJavaScript"]
        if result.get("allowedDomains"):
            if project.update_option("sentry:origins", result["allowedDomains"]):
                changed_proj_settings["sentry:origins"] = result["allowedDomains"]

        if "isSubscribed" in result:
            NotificationSetting.objects.update_settings(
                ExternalProviders.EMAIL,
                NotificationSettingTypes.ISSUE_ALERTS,
                get_option_value_from_boolean(result.get("isSubscribed")),
                user=request.user,
                project=project,
            )

        if "dynamicSampling" in result:
            raw_dynamic_sampling = result["dynamicSampling"]
            fixed_rules = self._fix_rule_ids(project, raw_dynamic_sampling)
            project.update_option("sentry:dynamic_sampling", fixed_rules)

        # TODO(dcramer): rewrite options to use standard API config
        if has_project_write:
            options = request.data.get("options", {})
            if "sentry:origins" in options:
                project.update_option(
                    "sentry:origins", clean_newline_inputs(options["sentry:origins"])
                )
            if "sentry:resolve_age" in options:
                project.update_option("sentry:resolve_age", int(options["sentry:resolve_age"]))
            if "sentry:scrub_data" in options:
                project.update_option("sentry:scrub_data", bool(options["sentry:scrub_data"]))
            if "sentry:scrub_defaults" in options:
                project.update_option(
                    "sentry:scrub_defaults", bool(options["sentry:scrub_defaults"])
                )
            if "sentry:safe_fields" in options:
                project.update_option(
                    "sentry:safe_fields", [s.strip().lower() for s in options["sentry:safe_fields"]]
                )
            if "sentry:store_crash_reports" in options:
                project.update_option(
                    "sentry:store_crash_reports",
                    convert_crashreport_count(
                        options["sentry:store_crash_reports"], allow_none=True
                    ),
                )
            if "sentry:relay_pii_config" in options:
                project.update_option(
                    "sentry:relay_pii_config", options["sentry:relay_pii_config"].strip() or None
                )
            if "sentry:sensitive_fields" in options:
                project.update_option(
                    "sentry:sensitive_fields",
                    [s.strip().lower() for s in options["sentry:sensitive_fields"]],
                )
            if "sentry:scrub_ip_address" in options:
                project.update_option(
                    "sentry:scrub_ip_address", bool(options["sentry:scrub_ip_address"])
                )
            if "sentry:grouping_config" in options:
                project.update_option("sentry:grouping_config", options["sentry:grouping_config"])
            if "sentry:fingerprinting_rules" in options:
                project.update_option(
                    "sentry:fingerprinting_rules", options["sentry:fingerprinting_rules"]
                )
            if "mail:subject_prefix" in options:
                project.update_option("mail:subject_prefix", options["mail:subject_prefix"])
            if "sentry:default_environment" in options:
                project.update_option(
                    "sentry:default_environment", options["sentry:default_environment"]
                )
            if "sentry:csp_ignored_sources_defaults" in options:
                project.update_option(
                    "sentry:csp_ignored_sources_defaults",
                    bool(options["sentry:csp_ignored_sources_defaults"]),
                )
            if "sentry:csp_ignored_sources" in options:
                project.update_option(
                    "sentry:csp_ignored_sources",
                    clean_newline_inputs(options["sentry:csp_ignored_sources"]),
                )
            if "sentry:blacklisted_ips" in options:
                project.update_option(
                    "sentry:blacklisted_ips",
                    clean_newline_inputs(options["sentry:blacklisted_ips"]),
                )
            if "feedback:branding" in options:
                project.update_option(
                    "feedback:branding", "1" if options["feedback:branding"] else "0"
                )
            if "sentry:reprocessing_active" in options:
                project.update_option(
                    "sentry:reprocessing_active", bool(options["sentry:reprocessing_active"])
                )
            if "filters:blacklisted_ips" in options:
                project.update_option(
                    "sentry:blacklisted_ips",
                    clean_newline_inputs(options["filters:blacklisted_ips"]),
                )
            if f"filters:{FilterTypes.RELEASES}" in options:
                if features.has("projects:custom-inbound-filters", project, actor=request.user):
                    project.update_option(
                        f"sentry:{FilterTypes.RELEASES}",
                        clean_newline_inputs(options[f"filters:{FilterTypes.RELEASES}"]),
                    )
                else:
                    return Response(
                        {"detail": ["You do not have that feature enabled"]}, status=400
                    )
            if f"filters:{FilterTypes.ERROR_MESSAGES}" in options:
                if features.has("projects:custom-inbound-filters", project, actor=request.user):
                    project.update_option(
                        f"sentry:{FilterTypes.ERROR_MESSAGES}",
                        clean_newline_inputs(
                            options[f"filters:{FilterTypes.ERROR_MESSAGES}"],
                            case_insensitive=False,
                        ),
                    )
                else:
                    return Response(
                        {"detail": ["You do not have that feature enabled"]}, status=400
                    )
            if "copy_from_project" in result:
                if not project.copy_settings_from(result["copy_from_project"]):
                    return Response({"detail": ["Copy project settings failed."]}, status=409)

            self.create_audit_entry(
                request=request,
                organization=project.organization,
                target_object=project.id,
                event=AuditLogEntryEvent.PROJECT_EDIT,
                data=changed_proj_settings,
            )

        data = serialize(project, request.user, DetailedProjectSerializer())
        return Response(data)

    @sudo_required
    def delete(self, request, project):
        """
        Delete a Project
        ````````````````

        Schedules a project for deletion.

        Deletion happens asynchronously and therefor is not immediate.
        However once deletion has begun the state of a project changes and
        will be hidden from most public views.

        :pparam string organization_slug: the slug of the organization the
                                          project belongs to.
        :pparam string project_slug: the slug of the project to delete.
        :auth: required
        """
        if project.is_internal_project():
            return Response(
                '{"error": "Cannot remove projects internally used by Sentry."}',
                status=status.HTTP_403_FORBIDDEN,
            )

        updated = Project.objects.filter(id=project.id, status=ProjectStatus.VISIBLE).update(
            status=ProjectStatus.PENDING_DELETION
        )
        if updated:
            transaction_id = uuid4().hex

            delete_project.apply_async(
                kwargs={"object_id": project.id, "transaction_id": transaction_id}, countdown=3600
            )

            self.create_audit_entry(
                request=request,
                organization=project.organization,
                target_object=project.id,
                event=AuditLogEntryEvent.PROJECT_REMOVE,
                data=project.get_audit_log_data(),
                transaction_id=transaction_id,
            )

            delete_logger.info(
                "object.delete.queued",
                extra={
                    "object_id": project.id,
                    "transaction_id": transaction_id,
                    "model": type(project).__name__,
                },
            )

            project.rename_on_pending_deletion()

        return Response(status=204)

    def _fix_rule_ids(self, project, raw_dynamic_sampling):
        """
        Fixes rule ids in sampling configuration

        When rules are changed or new rules are introduced they will get
        new ids
        :pparam raw_dynamic_sampling: the dynamic sampling config coming from UI
            validated but without adjusted rule ids
        :return: the dynamic sampling config with the rule ids adjusted to be
        unique and with the next_id updated
        """
        # get the existing configuration for comparison.
        original = project.get_option("sentry:dynamic_sampling")
        original_rules = []

        if original is None:
            next_id = 1
        else:
            next_id = original.get("next_id", 1)
            original_rules = original.get("rules", [])

        # make a dictionary with the old rules to compare for changes
        original_rules_dict = {rule["id"]: rule for rule in original_rules}

        if raw_dynamic_sampling is not None:
            rules = raw_dynamic_sampling.get("rules", [])
            for rule in rules:
                rid = rule.get("id", 0)
                original_rule = original_rules_dict.get(rid)
                if rid == 0 or original_rule is None:
                    # a new or unknown rule give it a new id
                    rule["id"] = next_id
                    next_id += 1
                else:
                    if original_rule != rule:
                        # something changed in this rule, give it a new id
                        rule["id"] = next_id
                        next_id += 1

        raw_dynamic_sampling["next_id"] = next_id
        return raw_dynamic_sampling<|MERGE_RESOLUTION|>--- conflicted
+++ resolved
@@ -241,33 +241,6 @@
             )
 
         try:
-<<<<<<< HEAD
-            sources = parse_sources(sources_json.strip(), filter_appconnect=False)
-        except InvalidSourcesError as e:
-            raise serializers.ValidationError(str(e))
-
-        # We should really only grab and parse if there are sources whose secrets are set to
-        # {"_hidden-secret":true}, but checking for that would be very ugly right now
-        orig_sources = parse_sources(
-            self.context["project"].get_option("sentry:symbol_sources", filter_appconnect=False)
-        )
-        for source in sources:
-            for secret in [
-                "appconnectPrivateKey",
-                "itunesPassword",
-                "password",
-                "secret_key",
-                "private_key",
-            ]:
-                if secret in source and secret == {"_hidden-secret": True}:
-                    orig_source = next(
-                        filter(orig for orig in orig_sources if orig["id"] == source["id"]), None
-                    )
-                    # Should just omit the source entirely if it's referencing a previously stored
-                    # secret that we can't find
-                    source[secret] = orig_source[secret] if secret in orig_source else ""
-
-=======
             # We should really only grab and parse if there are sources in sources_json whose
             # secrets are set to {"hidden-secret":true}
             orig_sources = parse_sources(
@@ -277,7 +250,6 @@
         except InvalidSourcesError as e:
             raise serializers.ValidationError(str(e))
 
->>>>>>> 0750603a
         sources_json = json.dumps(sources) if sources else ""
 
         has_multiple_appconnect = features.has(
