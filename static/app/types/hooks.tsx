--- conflicted
+++ resolved
@@ -88,13 +88,6 @@
 
 type GuideUpdateCallback = (nextGuide: Guide | null, opts: {dismissed?: boolean}) => void;
 
-<<<<<<< HEAD
-type AlertsHeaderProps = {
-  organization: Organization;
-};
-
-=======
->>>>>>> 875724b1
 /**
  * Component wrapping hooks
  */
