--- conflicted
+++ resolved
@@ -18,25 +18,7 @@
     from sentry.models import Group
 
 
-<<<<<<< HEAD
-class APIAvatar(SiloDataInterface):
-    id: int = 0
-    file_id: int = 0
-    ident: str = ""
-    avatar_type: str = "letter_avatar"
-
-
-class APIUserEmail(SiloDataInterface):
-    id: int = 0
-    email: str = ""
-    is_verified: bool = False
-
-
-class APIUser(SiloDataInterface):
-=======
-@dataclass(frozen=True, eq=True)
-class RpcUser:
->>>>>>> b361b24a
+class RpcUser(SiloDataInterface):
     id: int = -1
     pk: int = -1
     name: str = ""
@@ -86,13 +68,10 @@
         return "User"
 
 
-<<<<<<< HEAD
-=======
 APIUser = RpcUser
 
 
-@dataclass(frozen=True, eq=True)
-class RpcAvatar:
+class RpcAvatar(SiloDataInterface):
     id: int = 0
     file_id: int = 0
     ident: str = ""
@@ -102,8 +81,7 @@
 APIAvatar = RpcAvatar
 
 
-@dataclass(frozen=True, eq=True)
-class RpcUserEmail:
+class RpcUserEmail(SiloDataInterface):
     id: int = 0
     email: str = ""
     is_verified: bool = False
@@ -112,7 +90,6 @@
 APIUserEmail = RpcUserEmail
 
 
->>>>>>> b361b24a
 class UserSerializeType(IntEnum):  # annoying
     SIMPLE = 0
     DETAILED = 1
