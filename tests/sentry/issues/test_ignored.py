<<<<<<< HEAD
from typing import Any
from unittest.mock import patch

from sentry.issues.ignored import handle_archived_until_escalating
from sentry.models import (
    GroupForecast,
    GroupInbox,
    GroupInboxReason,
    GroupSnooze,
    add_group_to_inbox,
)
=======
from sentry.issues.ignored import handle_archived_until_escalating, handle_ignored
from sentry.models import GroupInbox, GroupInboxReason, GroupSnooze, add_group_to_inbox
>>>>>>> cc6b26a5
from sentry.testutils import TestCase


<<<<<<< HEAD
class TestHandleArchiveUntilEscalating(TestCase):  # type: ignore
    def setUp(self) -> None:
        super().setUp()
        self.group = self.create_group()
        add_group_to_inbox(self.group, GroupInboxReason.NEW)

    @patch("sentry.tasks.weekly_escalating_forecast.get_forecast_per_group")
    def test_archive_until_escalating(self, mock_get_forecast_per_group: Any) -> None:
        mock_get_forecast_per_group.return_value = [(self.group, [1, 2, 3])]

        handle_archived_until_escalating([self.group], self.user)
        assert not GroupInbox.objects.filter(group=self.group).exists()
        assert not GroupSnooze.objects.filter(group=self.group).exists()

        forecast = GroupForecast.objects.filter(group=self.group)
        assert forecast.exists()
        assert forecast.first().forecast == [1, 2, 3]

    @patch("sentry.tasks.weekly_escalating_forecast.get_forecast_per_group")
    def test_archived_until_escalating_no_forecast(self, mock_get_forecast_per_group: Any) -> None:
        GroupForecast.objects.all().delete()
        mock_get_forecast_per_group.return_value = [(self.group, [])]
=======
class HandleIgnoredTest(TestCase):  # type: ignore
    def setUp(self) -> None:
        super().setUp()
        self.group = self.create_group()
        self.group_list = [self.group]
        self.group_ids = [self.group]
        add_group_to_inbox(self.group, GroupInboxReason.NEW)

    def test_ignored_forever(self) -> None:
        status_details = handle_ignored(self.group_ids, self.group_list, {}, self.user, self.user)
        assert status_details == {}
        assert not GroupInbox.objects.filter(group=self.group).exists()
        assert not GroupSnooze.objects.filter(group=self.group).exists()

    def test_ignored_duration(self) -> None:
        status_details = handle_ignored(
            self.group_ids, self.group_list, {"ignoreDuration": 30}, self.user, self.user
        )
        assert status_details is not None
        assert not GroupInbox.objects.filter(group=self.group).exists()
        snooze = GroupSnooze.objects.filter(group=self.group).first()
        assert snooze.until == status_details.get("ignoreUntil")

    def test_ignored_count(self) -> None:
        status_details = handle_ignored(
            self.group_ids, self.group_list, {"ignoreCount": 50}, self.user, self.user
        )
        assert status_details is not None
        assert not GroupInbox.objects.filter(group=self.group).exists()
        snooze = GroupSnooze.objects.filter(group=self.group).first()
        assert snooze.count == status_details.get("ignoreCount")

    def test_ignored_user_count(self) -> None:
        status_details = handle_ignored(
            self.group_ids, self.group_list, {"ignoreUserCount": 100}, self.user, self.user
        )
        assert status_details is not None
        assert not GroupInbox.objects.filter(group=self.group).exists()
        snooze = GroupSnooze.objects.filter(group=self.group).first()
        assert snooze.user_count == status_details.get("ignoreUserCount")


@apply_feature_flag_on_cls("organizations:escalating-issues")
class HandleArchiveUntilEscalating(TestCase):  # type: ignore
    def test_archive_until_escalating(self) -> None:
        group = self.create_group()
        add_group_to_inbox(group, GroupInboxReason.NEW)
>>>>>>> cc6b26a5

        handle_archived_until_escalating([self.group], self.user)
        assert not GroupInbox.objects.filter(group=self.group).exists()
        assert not GroupSnooze.objects.filter(group=self.group).exists()
        assert not GroupForecast.objects.filter(group=self.group).exists()<|MERGE_RESOLUTION|>--- conflicted
+++ resolved
@@ -1,46 +1,10 @@
-<<<<<<< HEAD
 from typing import Any
 from unittest.mock import patch
 
-from sentry.issues.ignored import handle_archived_until_escalating
-from sentry.models import (
-    GroupForecast,
-    GroupInbox,
-    GroupInboxReason,
-    GroupSnooze,
-    add_group_to_inbox,
-)
-=======
 from sentry.issues.ignored import handle_archived_until_escalating, handle_ignored
 from sentry.models import GroupInbox, GroupInboxReason, GroupSnooze, add_group_to_inbox
->>>>>>> cc6b26a5
 from sentry.testutils import TestCase
 
-
-<<<<<<< HEAD
-class TestHandleArchiveUntilEscalating(TestCase):  # type: ignore
-    def setUp(self) -> None:
-        super().setUp()
-        self.group = self.create_group()
-        add_group_to_inbox(self.group, GroupInboxReason.NEW)
-
-    @patch("sentry.tasks.weekly_escalating_forecast.get_forecast_per_group")
-    def test_archive_until_escalating(self, mock_get_forecast_per_group: Any) -> None:
-        mock_get_forecast_per_group.return_value = [(self.group, [1, 2, 3])]
-
-        handle_archived_until_escalating([self.group], self.user)
-        assert not GroupInbox.objects.filter(group=self.group).exists()
-        assert not GroupSnooze.objects.filter(group=self.group).exists()
-
-        forecast = GroupForecast.objects.filter(group=self.group)
-        assert forecast.exists()
-        assert forecast.first().forecast == [1, 2, 3]
-
-    @patch("sentry.tasks.weekly_escalating_forecast.get_forecast_per_group")
-    def test_archived_until_escalating_no_forecast(self, mock_get_forecast_per_group: Any) -> None:
-        GroupForecast.objects.all().delete()
-        mock_get_forecast_per_group.return_value = [(self.group, [])]
-=======
 class HandleIgnoredTest(TestCase):  # type: ignore
     def setUp(self) -> None:
         super().setUp()
@@ -88,7 +52,6 @@
     def test_archive_until_escalating(self) -> None:
         group = self.create_group()
         add_group_to_inbox(group, GroupInboxReason.NEW)
->>>>>>> cc6b26a5
 
         handle_archived_until_escalating([self.group], self.user)
         assert not GroupInbox.objects.filter(group=self.group).exists()
