--- conflicted
+++ resolved
@@ -463,7 +463,6 @@
 class AccessFactory:
     organization_service: OrganizationService
 
-<<<<<<< HEAD
     def from_request(
         self,
         request: HttpRequest,
@@ -476,31 +475,6 @@
             return self.from_user(
                 request.user, organization=organization, scopes=scopes, is_superuser=is_superuser
             )
-=======
-    if is_superuser:
-        member = None
-        # we special case superuser so that if they're a member of the org
-        # they must still follow SSO checks, but they gain global access
-        try:
-            member = get_cached_organization_member(request.user.id, organization.id)
-        except OrganizationMember.DoesNotExist:
-            sso_state = _SSO_BYPASS
-        else:
-            sso_state = _sso_params(member)
-
-        return OrganizationGlobalAccess(
-            organization=organization,
-            _member=member,
-            scopes=scopes if scopes is not None else settings.SENTRY_SCOPES,
-            _sso_state=sso_state,
-            permissions=get_permissions_for_user(request.user.id),
-        )
-
-    if hasattr(request, "auth") and not request.user.is_authenticated:
-        return from_auth(request.auth, organization)
-
-    return from_user(request.user, organization, scopes=scopes)
->>>>>>> 944def27
 
         if getattr(request.user, "is_sentry_app", False):
             return self._from_sentry_app(request.user, organization=organization)
@@ -512,16 +486,15 @@
             try:
                 member = get_cached_organization_member(request.user.id, organization.id)
             except OrganizationMember.DoesNotExist:
-                requires_sso, sso_is_valid = False, True
+                sso_state = _SSO_BYPASS
             else:
-                requires_sso, sso_is_valid = _sso_params(member)
+                sso_state = _sso_params(member)
 
             return OrganizationGlobalAccess(
                 organization=organization,
                 _member=member,
                 scopes=scopes if scopes is not None else settings.SENTRY_SCOPES,
-                sso_is_valid=sso_is_valid,
-                requires_sso=requires_sso,
+                _sso_state=sso_state,
                 permissions=get_permissions_for_user(request.user.id),
             )
 
@@ -539,19 +512,17 @@
 
         sentry_app_query = SentryApp.objects.filter(proxy_user=user)
 
-<<<<<<< HEAD
         if not sentry_app_query.exists():
             return NoAccess()
-=======
-    return OrganizationGlobalMembership(organization, sentry_app.scope_list, _sso_state=_SSO_BYPASS)
->>>>>>> 944def27
 
         sentry_app = sentry_app_query.first()
 
         if not sentry_app.is_installed_on(organization):
             return NoAccess()
 
-        return OrganizationGlobalMembership(organization, sentry_app.scope_list, sso_is_valid=True)
+        return OrganizationGlobalMembership(
+            organization, sentry_app.scope_list, _sso_state=_SSO_BYPASS
+        )
 
     def from_user(
         self,
@@ -596,27 +567,15 @@
 
         return OrganizationMemberAccess(member, scope_intersection, permissions)
 
-<<<<<<< HEAD
     def from_auth(self, auth: ApiKey | SystemToken, organization: Organization) -> Access:
         if is_system_auth(auth):
             return SystemAccess()
         if auth.organization_id == organization.id:
             return OrganizationGlobalAccess(
-                auth.organization, settings.SENTRY_SCOPES, sso_is_valid=True
+                auth.organization, settings.SENTRY_SCOPES, _sso_state=_SSO_BYPASS
             )
         else:
             return DEFAULT
-=======
-def from_auth(auth: ApiKey | SystemToken, organization: Organization) -> Access:
-    if is_system_auth(auth):
-        return SystemAccess()
-    if auth.organization_id == organization.id:
-        return OrganizationGlobalAccess(
-            auth.organization, settings.SENTRY_SCOPES, _sso_state=_SSO_BYPASS
-        )
-    else:
-        return DEFAULT
->>>>>>> 944def27
 
 
 _default_factory: AccessFactory = AccessFactory(DatabaseBackedOrganizationService())
