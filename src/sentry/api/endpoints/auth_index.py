--- conflicted
+++ resolved
@@ -18,11 +18,7 @@
 from sentry.auth.authenticators.u2f import U2fInterface
 from sentry.auth.superuser import Superuser
 from sentry.models import Authenticator, Organization
-<<<<<<< HEAD
-from sentry.models.user import User
-=======
 from sentry.services.hybrid_cloud.auth.impl import promote_request_api_user
->>>>>>> 17644550
 from sentry.utils import auth, json, metrics
 from sentry.utils.auth import has_completed_sso, initiate_login
 from sentry.utils.settings import is_self_hosted
@@ -94,11 +90,7 @@
                 )
         # attempt password authentication
         elif "password" in validator.validated_data:
-<<<<<<< HEAD
-            authenticated = _promote_request_api_user(request).check_password(
-=======
             authenticated = promote_request_api_user(request).check_password(
->>>>>>> 17644550
                 validator.validated_data["password"]
             )
             return authenticated
@@ -141,11 +133,7 @@
         if not request.user.is_authenticated:
             return Response(status=status.HTTP_400_BAD_REQUEST)
 
-<<<<<<< HEAD
-        user = _promote_request_api_user(request)
-=======
         user = promote_request_api_user(request)
->>>>>>> 17644550
         return Response(serialize(user, user, DetailedSelfUserSerializer()))
 
     def post(self, request: Request) -> Response:
@@ -239,11 +227,7 @@
 
         try:
             # Must use the httprequest object instead of request
-<<<<<<< HEAD
-            auth.login(request._request, _promote_request_api_user(request))
-=======
             auth.login(request._request, promote_request_api_user(request))
->>>>>>> 17644550
             metrics.incr(
                 "sudo_modal.success",
                 sample_rate=1.0,
@@ -278,10 +262,4 @@
         # For signals to work here, we must promote the request.user to a full user object
         logout(request._request)
         request.user = AnonymousUser()
-        return Response(status=status.HTTP_204_NO_CONTENT)
-
-
-def _promote_request_api_user(request):
-    if not hasattr(request, "_promoted_user"):
-        setattr(request, "_promoted_user", User.objects.get(id=request.user.id))
-    return request._promoted_user+        return Response(status=status.HTTP_204_NO_CONTENT)