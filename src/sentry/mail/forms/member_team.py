--- conflicted
+++ resolved
@@ -65,13 +65,9 @@
 
         if targetType == self.memberValue and not user_service.get_many(
             filter={
-<<<<<<< HEAD
-                "organiztion_id": self.project.organization.id,
-=======
                 "is_active": True,
                 "is_active_memberteam": True,
                 "organization_id": self.project.organization.id,
->>>>>>> d1882782
                 "project_ids": [self.project.id],
                 "user_ids": [int(targetIdentifier)],
             }
