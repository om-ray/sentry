--- conflicted
+++ resolved
@@ -5,16 +5,10 @@
 
 from abc import abstractmethod
 from dataclasses import dataclass
-<<<<<<< HEAD
-from typing import List, cast
-
-from sentry.services.hybrid_cloud.rpc import RpcService, rpc_method
-=======
-from typing import List, Optional
+from typing import List, Optional, cast
 
 from sentry.models.identity import Identity, IdentityProvider
-from sentry.services.hybrid_cloud import InterfaceWithLifecycle, silo_mode_delegation, stubbed
->>>>>>> d60cc354
+from sentry.services.hybrid_cloud.rpc import RpcService, rpc_method
 from sentry.silo import SiloMode
 
 
@@ -107,22 +101,4 @@
         pass
 
 
-<<<<<<< HEAD
-identity_service: IdentityService = cast(IdentityService, IdentityService.resolve_to_delegation())
-
-from sentry.models.identity import Identity, IdentityProvider
-=======
-def impl_with_db() -> IdentityService:
-    from sentry.services.hybrid_cloud.identity.impl import DatabaseBackedIdentityService
-
-    return DatabaseBackedIdentityService()
-
-
-identity_service: IdentityService = silo_mode_delegation(
-    {
-        SiloMode.MONOLITH: impl_with_db,
-        SiloMode.REGION: stubbed(impl_with_db, SiloMode.CONTROL),
-        SiloMode.CONTROL: impl_with_db,
-    }
-)
->>>>>>> d60cc354
+identity_service: IdentityService = cast(IdentityService, IdentityService.resolve_to_delegation())