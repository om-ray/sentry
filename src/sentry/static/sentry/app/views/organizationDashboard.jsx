--- conflicted
+++ resolved
@@ -106,13 +106,8 @@
   let values = props.data.map(tuple => tuple[1]);
 
   return (
-<<<<<<< HEAD
     <Sparklines data={values} width={100} height={32}>
       <SparklinesLine {...props} style={{stroke: '#8f85d4', fill: 'none', strokeWidth: 3}}/>
-=======
-    <Sparklines data={values} svgWidth={100} svgHeight={32}>
-      <SparklinesLine {...props} style={{stroke: '#25A6F7', fill: 'none', strokeWidth: 3}}/>
->>>>>>> 43d6a941
     </Sparklines>
   );
 }
