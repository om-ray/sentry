import logging
import random
import re
from collections import defaultdict
from datetime import datetime, timedelta, timezone
from typing import (
    Any,
    Dict,
    List,
    Mapping,
    MutableMapping,
    NamedTuple,
    Optional,
    Sequence,
    Set,
    Union,
    cast,
)

import rapidjson
import sentry_sdk
from arroyo.backends.kafka import KafkaPayload
from arroyo.codecs import ValidationError
from arroyo.codecs.json import JsonCodec
from arroyo.types import BrokerValue, Message
from django.conf import settings
from sentry_kafka_schemas.schema_types.snuba_generic_metrics_v1 import GenericMetric
from sentry_kafka_schemas.schema_types.snuba_metrics_v1 import Metric

from sentry.sentry_metrics.consumers.indexer.common import IndexerOutputMessageBatch, MessageBatch
from sentry.sentry_metrics.consumers.indexer.parsed_message import ParsedMessage
from sentry.sentry_metrics.consumers.indexer.routing_producer import RoutingPayload
from sentry.sentry_metrics.indexer.base import Metadata
from sentry.sentry_metrics.use_case_id_registry import UseCaseID
from sentry.utils import json, metrics

logger = logging.getLogger(__name__)

MAX_NAME_LENGTH = 200
MAX_TAG_KEY_LENGTH = 200
MAX_TAG_VALUE_LENGTH = 200

ACCEPTED_METRIC_TYPES = {"s", "c", "d"}  # set, counter, distribution
MRI_RE_PATTERN = re.compile("^([c|s|d|g|e]):([a-zA-Z0-9_]+)/.*$")

OrgId = int


class PartitionIdxOffset(NamedTuple):
    partition_idx: int
    offset: int


def valid_metric_name(name: Optional[str]) -> bool:
    if name is None:
        return False
    if len(name) > MAX_NAME_LENGTH:
        return False

    return True


def _should_sample_debug_log() -> bool:
    rate: float = settings.SENTRY_METRICS_INDEXER_DEBUG_LOG_SAMPLE_RATE
    return (rate > 0) and random.random() <= rate


def invalid_metric_tags(tags: Mapping[str, str]) -> Sequence[str]:
    invalid_strs: List[str] = []
    for key, value in tags.items():
        if key is None or len(key) > MAX_TAG_KEY_LENGTH:
            invalid_strs.append(key)
        if value is None or len(value) > MAX_TAG_VALUE_LENGTH:
            invalid_strs.append(value)

    return invalid_strs


# TODO: Move this to where we do use case registration
def extract_use_case_id(mri: str) -> Optional[UseCaseID]:
    """
    Returns the use case ID given the MRI, returns None if MRI is invalid.
    """
    if matched := MRI_RE_PATTERN.match(mri):
        use_case_str = matched.group(2)
        if use_case_str in {id.value for id in UseCaseID}:
            return UseCaseID(use_case_str)
    raise ValidationError(f"Invalid mri: {mri}")


class IndexerBatch:
    def __init__(
        self,
        outer_message: Message[MessageBatch],
        should_index_tag_values: bool,
        is_output_sliced: bool,
        arroyo_input_codec: Optional[JsonCodec[Any]],
    ) -> None:
        self.outer_message = outer_message
        self.__should_index_tag_values = should_index_tag_values
        self.is_output_sliced = is_output_sliced
        self.__input_codec = arroyo_input_codec

        self._extract_messages()

    @metrics.wraps("process_messages.extract_messages")
    def _extract_messages(self) -> None:
        self.skipped_offsets: Set[PartitionIdxOffset] = set()
        self.parsed_payloads_by_offset: MutableMapping[PartitionIdxOffset, ParsedMessage] = {}

        for msg in self.outer_message.payload:
            assert isinstance(msg.value, BrokerValue)
            partition_offset = PartitionIdxOffset(msg.value.partition.index, msg.value.offset)
            try:
                parsed_payload = json.loads(msg.payload.value.decode("utf-8"), use_rapid_json=True)
            except rapidjson.JSONDecodeError:
                self.skipped_offsets.add(partition_offset)
                logger.error(
                    "process_messages.invalid_json",
                    extra={"payload_value": str(msg.payload.value)},
                    exc_info=True,
                )
                continue
<<<<<<< HEAD
            if (
                datetime.fromtimestamp(parsed_payload["timestamp"], tz=timezone.utc)
                - datetime.now(tz=timezone.utc)
            ) > timedelta(days=5):
                self.skipped_offsets.add(partition_offset)
                logger.error(
                    "process_messages.invalid_timestamp",
                    extra={"payload_value": str(msg.payload.value)},
                    exc_info=True,
                )
                continue
=======
>>>>>>> a0560cad
            try:
                if self.__input_codec:
                    self.__input_codec.validate(parsed_payload)
            except ValidationError:
                if settings.SENTRY_METRICS_INDEXER_RAISE_VALIDATION_ERRORS:
                    raise

                # For now while this is still experimental, those errors are
                # not supposed to be fatal.
                logger.warning(
                    "process_messages.invalid_schema",
                    extra={"payload_value": str(msg.payload.value)},
                    exc_info=True,
                )
<<<<<<< HEAD
=======
            try:
                parsed_payload["use_case_id"] = extract_use_case_id(parsed_payload["name"])
            except ValidationError:
                self.skipped_offsets.add(partition_offset)
                logger.error(
                    "process_messages.invalid_metric_resource_identifier",
                    extra={"payload_value": str(msg.payload.value)},
                    exc_info=True,
                )
                continue
>>>>>>> a0560cad
            self.parsed_payloads_by_offset[partition_offset] = parsed_payload

    @metrics.wraps("process_messages.filter_messages")
    def filter_messages(self, keys_to_remove: Sequence[PartitionIdxOffset]) -> None:
        metrics.incr(
            "sentry_metrics.indexer.process_messages.dropped_message",
            amount=len(keys_to_remove),
            tags={
                "reason": "cardinality_limit",
            },
        )

        # XXX: it is useful to be able to get a sample of organization ids that are affected by rate limits, but this is really slow.
        for offset in keys_to_remove:
            sentry_sdk.set_tag(
                "sentry_metrics.organization_id", self.parsed_payloads_by_offset[offset]["org_id"]
            )
            if _should_sample_debug_log():
                logger.error(
                    "process_messages.dropped_message",
                    extra={
                        "reason": "cardinality_limit",
                    },
                )

        self.skipped_offsets.update(keys_to_remove)

    @metrics.wraps("process_messages.extract_strings")
    def extract_strings(self) -> Mapping[UseCaseID, Mapping[OrgId, Set[str]]]:
        strings: Mapping[UseCaseID, Mapping[OrgId, Set[str]]] = defaultdict(
            lambda: defaultdict(set)
        )

        for partition_offset, message in self.parsed_payloads_by_offset.items():
            if partition_offset in self.skipped_offsets:
                continue

            partition_idx, offset = partition_offset

            metric_name = message["name"]
            metric_type = message["type"]
            use_case_id = message["use_case_id"]
            org_id = message["org_id"]
            tags = message.get("tags", {})

            if not valid_metric_name(metric_name):
                logger.error(
                    "process_messages.invalid_metric_name",
                    extra={
                        "use_case_id": use_case_id,
                        "org_id": org_id,
                        "metric_name": metric_name,
                        "partition": partition_idx,
                        "offset": offset,
                    },
                )
                self.skipped_offsets.add(partition_offset)
                continue

            if metric_type not in ACCEPTED_METRIC_TYPES:
                logger.error(
                    "process_messages.invalid_metric_type",
                    extra={
                        "use_case_id": use_case_id,
                        "org_id": org_id,
                        "metric_type": metric_type,
                        "offset": offset,
                    },
                )
                self.skipped_offsets.add(partition_offset)
                continue

            if invalid_strs := invalid_metric_tags(tags):
                # sentry doesn't seem to actually capture nested logger.error extra args
                sentry_sdk.set_extra("all_metric_tags", tags)
                logger.error(
                    "process_messages.invalid_tags",
                    extra={
                        "use_case_id": use_case_id,
                        "org_id": org_id,
                        "metric_name": metric_name,
                        "invalid_tags": invalid_strs,
                        "partition": partition_idx,
                        "offset": offset,
                    },
                )
                self.skipped_offsets.add(partition_offset)
                continue

            strings_in_message = {
                metric_name,
                *tags.keys(),
            }

            if self.__should_index_tag_values:
                strings_in_message.update(tags.values())

            strings[use_case_id][org_id].update(strings_in_message)

        for use_case_id, org_mapping in strings.items():
            metrics.gauge(
                "process_messages.lookups_per_batch",
                value=sum(len(parsed_strings) for parsed_strings in org_mapping.values()),
                tags={"use_case": use_case_id.value},
            )

        return strings

    @metrics.wraps("process_messages.reconstruct_messages")
    def reconstruct_messages(
        self,
        mapping: Mapping[OrgId, Mapping[str, Optional[int]]],
        bulk_record_meta: Mapping[OrgId, Mapping[str, Metadata]],
    ) -> IndexerOutputMessageBatch:
        new_messages: IndexerOutputMessageBatch = []

        for message in self.outer_message.payload:
            used_tags: Set[str] = set()
            output_message_meta: Dict[str, Dict[str, str]] = defaultdict(dict)
            assert isinstance(message.value, BrokerValue)
            partition_offset = PartitionIdxOffset(
                message.value.partition.index, message.value.offset
            )
            if partition_offset in self.skipped_offsets:
                logger.info(
                    "process_message.offset_skipped",
                    extra={
                        "offset": message.value.offset,
                        "partition": message.value.partition.index,
                    },
                )
                continue
            old_payload_value = self.parsed_payloads_by_offset.pop(partition_offset)

            metric_name = old_payload_value["name"]
            org_id = old_payload_value["org_id"]
            sentry_sdk.set_tag("sentry_metrics.organization_id", org_id)
            tags = old_payload_value.get("tags", {})
            used_tags.add(metric_name)

            new_tags: Dict[str, Union[str, int]] = {}
            exceeded_global_quotas = 0
            exceeded_org_quotas = 0

            try:
                for k, v in tags.items():
                    used_tags.update({k, v})
                    new_k = mapping[org_id][k]
                    if new_k is None:
                        metadata = bulk_record_meta[org_id].get(k)
                        if (
                            metadata
                            and metadata.fetch_type_ext
                            and metadata.fetch_type_ext.is_global
                        ):
                            exceeded_global_quotas += 1
                        else:
                            exceeded_org_quotas += 1
                        continue

                    value_to_write: Union[int, str] = v
                    if self.__should_index_tag_values:
                        new_v = mapping[org_id][v]
                        if new_v is None:
                            metadata = bulk_record_meta[org_id].get(v)
                            if (
                                metadata
                                and metadata.fetch_type_ext
                                and metadata.fetch_type_ext.is_global
                            ):
                                exceeded_global_quotas += 1
                            else:
                                exceeded_org_quotas += 1
                            continue
                        else:
                            value_to_write = new_v

                    new_tags[str(new_k)] = value_to_write
            except KeyError:
                logger.error("process_messages.key_error", extra={"tags": tags}, exc_info=True)
                continue

            if exceeded_org_quotas or exceeded_global_quotas:
                metrics.incr(
                    "sentry_metrics.indexer.process_messages.dropped_message",
                    tags={
                        "reason": "writes_limit",
                        "string_type": "tags",
                    },
                )
                if _should_sample_debug_log():
                    logger.error(
                        "process_messages.dropped_message",
                        extra={
                            "reason": "writes_limit",
                            "string_type": "tags",
                            "num_global_quotas": exceeded_global_quotas,
                            "num_org_quotas": exceeded_org_quotas,
                            "org_batch_size": len(mapping[org_id]),
                        },
                    )
                continue

            fetch_types_encountered = set()
            for tag in used_tags:
                if tag in bulk_record_meta[org_id]:
                    metadata = bulk_record_meta[org_id][tag]
                    fetch_types_encountered.add(metadata.fetch_type)
                    output_message_meta[metadata.fetch_type.value][str(metadata.id)] = tag

            mapping_header_content = bytes(
                "".join(sorted(t.value for t in fetch_types_encountered)), "utf-8"
            )

            numeric_metric_id = mapping[org_id][metric_name]
            if numeric_metric_id is None:
                metadata = bulk_record_meta[org_id].get(metric_name)
                metrics.incr(
                    "sentry_metrics.indexer.process_messages.dropped_message",
                    tags={
                        "string_type": "metric_id",
                    },
                )

                if _should_sample_debug_log():
                    logger.error(
                        "process_messages.dropped_message",
                        extra={
                            "string_type": "metric_id",
                            "is_global_quota": bool(
                                metadata
                                and metadata.fetch_type_ext
                                and metadata.fetch_type_ext.is_global
                            ),
                            "org_batch_size": len(mapping[org_id]),
                        },
                    )
                continue

            new_payload_value: Mapping[str, Any]

            if self.__should_index_tag_values:
                new_payload_v1: Metric = {
                    "tags": new_tags,
                    # XXX: relay actually sends this value unconditionally
                    "retention_days": old_payload_value.get("retention_days", 90),
                    "mapping_meta": output_message_meta,
                    "use_case_id": old_payload_value["use_case_id"].value,
                    "metric_id": numeric_metric_id,
                    "org_id": old_payload_value["org_id"],
                    "timestamp": old_payload_value["timestamp"],
                    "project_id": old_payload_value["project_id"],
                    "type": old_payload_value["type"],
                    "value": old_payload_value["value"],
                }

                new_payload_value = new_payload_v1
            else:
                # When sending tag values as strings, set the version on the payload
                # to 2. This is used by the consumer to determine how to decode the
                # tag values.
                new_payload_v2: GenericMetric = {
                    "tags": cast(Dict[str, str], new_tags),
                    "version": 2,
                    "retention_days": old_payload_value.get("retention_days", 90),
                    "mapping_meta": output_message_meta,
                    "use_case_id": old_payload_value["use_case_id"].value,
                    "metric_id": numeric_metric_id,
                    "org_id": old_payload_value["org_id"],
                    "timestamp": old_payload_value["timestamp"],
                    "project_id": old_payload_value["project_id"],
                    "type": old_payload_value["type"],
                    "value": old_payload_value["value"],
                }
                new_payload_value = new_payload_v2

            kafka_payload = KafkaPayload(
                key=message.payload.key,
                value=rapidjson.dumps(new_payload_value).encode(),
                headers=[
                    *message.payload.headers,
                    ("mapping_sources", mapping_header_content),
                    # XXX: type mismatch, but seems to work fine in prod
                    ("metric_type", new_payload_value["type"]),  # type: ignore
                ],
            )
            if self.is_output_sliced:
                routing_payload = RoutingPayload(
                    routing_header={"org_id": org_id},
                    routing_message=kafka_payload,
                )
                new_messages.append(Message(message.value.replace(routing_payload)))
            else:
                new_messages.append(Message(message.value.replace(kafka_payload)))

        metrics.incr("metrics_consumer.process_message.messages_seen", amount=len(new_messages))
        return new_messages<|MERGE_RESOLUTION|>--- conflicted
+++ resolved
@@ -121,20 +121,6 @@
                     exc_info=True,
                 )
                 continue
-<<<<<<< HEAD
-            if (
-                datetime.fromtimestamp(parsed_payload["timestamp"], tz=timezone.utc)
-                - datetime.now(tz=timezone.utc)
-            ) > timedelta(days=5):
-                self.skipped_offsets.add(partition_offset)
-                logger.error(
-                    "process_messages.invalid_timestamp",
-                    extra={"payload_value": str(msg.payload.value)},
-                    exc_info=True,
-                )
-                continue
-=======
->>>>>>> a0560cad
             try:
                 if self.__input_codec:
                     self.__input_codec.validate(parsed_payload)
@@ -149,8 +135,6 @@
                     extra={"payload_value": str(msg.payload.value)},
                     exc_info=True,
                 )
-<<<<<<< HEAD
-=======
             try:
                 parsed_payload["use_case_id"] = extract_use_case_id(parsed_payload["name"])
             except ValidationError:
@@ -161,7 +145,17 @@
                     exc_info=True,
                 )
                 continue
->>>>>>> a0560cad
+            if (
+                datetime.fromtimestamp(parsed_payload["timestamp"], tz=timezone.utc)
+                - datetime.now(tz=timezone.utc)
+            ) > timedelta(days=5):
+                self.skipped_offsets.add(partition_offset)
+                logger.error(
+                    "process_messages.invalid_timestamp",
+                    extra={"payload_value": str(msg.payload.value)},
+                    exc_info=True,
+                )
+                continue
             self.parsed_payloads_by_offset[partition_offset] = parsed_payload
 
     @metrics.wraps("process_messages.filter_messages")
