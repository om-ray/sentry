--- conflicted
+++ resolved
@@ -39,15 +39,8 @@
     roles: FrozenSet[str] = frozenset()
     permissions: FrozenSet[str] = frozenset()
     avatar: Optional[APIAvatar] = None
-
-<<<<<<< HEAD
-    roles: FrozenSet[str] = frozenset()
-    permissions: FrozenSet[str] = frozenset()
-    avatar: Optional[APIAvatar] = None
     options: FrozenSet[APIUserOption] = frozenset()
 
-=======
->>>>>>> 7a7cc6b7
     def has_usable_password(self) -> bool:
         return self.password_usable
 
